#! /usr/bin/env python
# encoding: utf-8
# Thomas Nagy, 2005-2018

"""
to make a custom waf file use the option --tools

To add a tool that does not exist in the folder compat15, pass an absolute path:
./waf-light  --tools=compat15,/comp/waf/aba.py --prelude=$'\tfrom waflib.extras import aba\n\taba.foo()'
"""

from __future__ import with_statement

VERSION="2.0.17"
APPNAME='waf'
REVISION=''

top = '.'
out = 'build'

zip_types = ['bz2', 'gz', 'xz']

PRELUDE = ''

import os, sys, re, io, optparse, tokenize
from hashlib import md5

from waflib import Errors, Utils, Options, Logs, Scripting
from waflib import Configure
Configure.autoconfig = 1

def sub_file(fname, lst):
	with open(fname, 'r') as f:
		txt = f.read()

	for (key, val) in lst:
		re_pat = re.compile(key, re.M)
		txt = re_pat.sub(val, txt)

	with open(fname, 'w') as f:
		f.write(txt)

def to_bytes(x):
	if sys.hexversion>0x300000f:
		return x.encode()
	return x

Logs.warn('------> Executing code from the top-level wscript <-----')
def init(ctx):
	if Options.options.setver: # maintainer only (ita)
		ver = Options.options.setver
		hexver = Utils.num2ver(ver)
		hexver = '0x%x'%hexver
		sub_file('wscript', (('^VERSION=(.*)', 'VERSION="%s"' % ver), ))
		sub_file('waf-light', (('^VERSION=(.*)', 'VERSION="%s"' % ver), ))

		pats = []
		pats.append(('^WAFVERSION=(.*)', 'WAFVERSION="%s"' % ver))
		pats.append(('^HEXVERSION(.*)', 'HEXVERSION=%s' % hexver))

		try:
			rev = ctx.cmd_and_log("git rev-parse HEAD").strip()
		except Errors.WafError:
			rev = ''
		else:
			pats.append(('^WAFREVISION(.*)', 'WAFREVISION="%s"' % rev))

		sub_file('waflib/Context.py', pats)

		sys.exit(0)

def check(ctx):
	Logs.warn('Nothing to do')

# this function is called before any other for parsing the command-line
def options(opt):

	# generate waf
	opt.add_option('--make-waf', action='store_true', default=True,
		help='creates the waf script', dest='waf')

	opt.add_option('--interpreter', action='store', default=None,
		help='specify the #! line on top of the waf file', dest='interpreter')

	opt.add_option('--sign', action='store_true', default=False, help='make a signed file', dest='signed')

	default_zip = 'bz2'
	if os.name == 'java':
		default_zip = 'gz'
	opt.add_option('--zip-type', action='store', default=default_zip,
		help='specify the zip type [Allowed values: %s]' % ' '.join(zip_types), dest='zip')

	opt.add_option('--make-batch', action='store_true', default=False,
		help='creates a convenience waf.bat file (done automatically on win32 systems)',
		dest='make_batch')

	opt.add_option('--yes', action='store_true', default=False,
		help=optparse.SUPPRESS_HELP,
		dest='yes')

	# those ones are not too interesting
	opt.add_option('--set-version', default='',
		help='sets the version number for waf releases (for the maintainer)', dest='setver')

	opt.add_option('--strip', action='store_true', default=True,
		help='shrinks waf (strip docstrings, saves 33kb)',
		dest='strip_comments')
	opt.add_option('--nostrip', action='store_false', help='no shrinking',
		dest='strip_comments')
	opt.add_option('--tools', action='store', help='Comma-separated 3rd party tools to add, eg: "compat,ocaml" [Default: "compat15"]',
		dest='add3rdparty', default='compat15')
	opt.add_option('--coretools', action='store', help='Comma-separated core tools to add, eg: "vala,tex" [Default: all of them]',
		dest='coretools', default='default')
	opt.add_option('--prelude', action='store', help='Code to execute before calling waf', dest='prelude', default=PRELUDE)
	opt.add_option('--namesfrom', action='store', help='Obtain the file names from a model archive', dest='namesfrom', default=None)
	opt.load('python')

def process_tokens(tokens):
	accu = []
	prev = tokenize.NEWLINE

	indent = 0
	line_buf = []

	for (type, token, start, end, line) in tokens:
		token = token.replace('\r\n', '\n')
		if type == tokenize.NEWLINE:
			if line_buf:
				accu.append(indent * '\t')
				ln = "".join(line_buf)
				if ln == 'if __name__=="__main__":': break
				#ln = ln.replace('\n', '')
				accu.append(ln)
				accu.append('\n')
				line_buf = []
				prev = tokenize.NEWLINE
		elif type == tokenize.INDENT:
			indent += 1
		elif type == tokenize.DEDENT:
			indent -= 1
		elif type == tokenize.NAME:
			if prev == tokenize.NAME or prev == tokenize.NUMBER: line_buf.append(' ')
			line_buf.append(token)
		elif type == tokenize.NUMBER:
			if prev == tokenize.NAME or prev == tokenize.NUMBER: line_buf.append(' ')
			line_buf.append(token)
		elif type == tokenize.STRING:
			if not line_buf and token.startswith('"'): pass
			else: line_buf.append(token)
		elif type == tokenize.COMMENT:
			pass
		elif type == tokenize.OP:
			line_buf.append(token)
		else:
			if token != "\n": line_buf.append(token)

		if token != '\n':
			prev = type

	body = ''.join(accu)
	return body

deco_re = re.compile('(def|class)\\s+(\\w+)\\(.*')
def process_decorators(body):
	lst = body.splitlines()
	accu = []
	all_deco = []
	buf = [] # put the decorator lines
	for line in lst:
		if line.startswith('@'):
			buf.append(line[1:])
		elif buf:
			name = deco_re.sub('\\2', line)
			if not name:
				raise IOError("decorator not followed by a function!" + line)
			for x in buf:
				all_deco.append('%s(%s)' % (x, name))
			accu.append(line)
			buf = []
		else:
			accu.append(line)
	return '\n'.join(accu+all_deco)

def sfilter(path):
	if path.endswith('.py') :
		if Options.options.strip_comments:
			if sys.version_info[0] >= 3:
				with open(path, 'rb') as f:
					tk = tokenize.tokenize(f.readline)
					next(tk) # the first one is always tokenize.ENCODING for Python 3, ignore it
					cnt = process_tokens(tk)
			else:
				with open(path, 'r') as f:
					cnt = process_tokens(tokenize.generate_tokens(f.readline))
		else:
			with open(path, 'r') as f:
				cnt = f.read()
		# WARNING: since python >= 2.5 is required, decorators are not processed anymore
		# uncomment the following to enable decorator replacement:
		#cnt = process_decorators(cnt)
		#if cnt.find('set(') > -1:
		#	cnt = 'import sys\nif sys.hexversion < 0x020400f0: from sets import Set as set\n' + cnt
		cnt = '#! /usr/bin/env python\n# encoding: utf-8\n# WARNING! Do not edit! https://waf.io/book/index.html#_obtaining_the_waf_file\n\n' + cnt

	else:
		with open(path, 'r') as f:
			cnt = f.read()

	if sys.hexversion > 0x030000f0:
		return (io.BytesIO(cnt.encode('utf-8')), len(cnt.encode('utf-8')), cnt)
	return (io.BytesIO(cnt), len(cnt), cnt)

def create_waf(self, *k, **kw):
	mw = 'tmp-waf-'+VERSION
	print('-> preparing %r' % mw)

	import tarfile, zipfile

	zipType = Options.options.zip.strip().lower()
	if zipType not in zip_types:
		zipType = zip_types[0]

	directory_files = {}
	files = []
	add3rdparty = []
	for x in Options.options.add3rdparty.split(','):
		if os.path.isdir(x):
			# Create mapping from files absolute path to path in module
			# directory (for module mylib):
			#
			#     {"/home/path/mylib/__init__.py": "mylib/__init__.py",
			#      "/home/path/mylib/lib.py": "mylib/lib.py",
			#      "/home/path/mylib/sub/sub.py": "mylib/sub/lib.py"
			#     }
			#
			x_dir = self.generator.bld.root.find_dir(
				os.path.abspath(os.path.expanduser(x)))

			file_list = x_dir.ant_glob('**/*.py')

			for f in file_list:

				file_from = f.abspath()
				file_to = os.path.join(x_dir.name, f.path_from(x_dir))

				# If this is executed on Windows, then file_to will contain
				# '\' path separators. These should be changed to '/', otherwise
				# the added tools will not be accessible on Unix systems.
				directory_files[file_from] = file_to.replace('\\', '/')
				files.append(file_from)

		elif os.path.isabs(x):
			files.append(x)
		else:
			add3rdparty.append(x + '.py')

	coretools = []
	for x in Options.options.coretools.split(','):
		coretools.append(x + '.py')

<<<<<<< HEAD
	for d in '. Tools extras bin'.split():
		dd = os.path.join('waflib', d)
		for k in os.listdir(dd):
			if k == '__init__.py':
				files.append(os.path.normpath(os.path.join(dd, k)))
				continue
			if d == 'Tools' and Options.options.coretools != 'default':
				if not k in coretools:
					continue
			if d == 'extras':
				if not k in add3rdparty:
					continue
			if k.endswith('.py') or d == 'bin':
				files.append(os.path.normpath(os.path.join(dd, k)))
=======
	up_node = self.generator.bld.path
	for node in up_node.find_dir('waflib').ant_glob(incl=['*.py', 'Tools/*.py', 'extras/*.py']):
		relpath = node.path_from(up_node)
		if node.name == '__init__.py':
			files.append(relpath)
			continue
		if node.parent.name == 'Tools' and Options.options.coretools != 'default':
			if node.name not in coretools:
				continue
		if node.parent.name == 'extras':
			if node.name not in add3rdparty:
				continue
		files.append(relpath)
>>>>>>> d536d3eb

	if Options.options.namesfrom:
		with tarfile.open(Options.options.namesfrom) as tar:
			oldfiles = files
			files = [x.name for x in tar.getmembers()]
			if set(files) ^ set(oldfiles):
				Logs.warn('The archive model has differences:')
				Logs.warn('- Added %r', list(set(files) - set(oldfiles)))
				Logs.warn('- Removed %r', list(set(oldfiles) - set(files)))

	#open a file as tar.[extension] for writing
	tar = tarfile.open('%s.tar.%s' % (mw, zipType), "w:%s" % zipType)
	z = zipfile.ZipFile("zip/waflib.zip", "w", compression=zipfile.ZIP_DEFLATED)
	for x in files:
		try:
			tarinfo = tar.gettarinfo(x, x)
		except NotImplementedError:
			# jython 2.7.0 workaround
			tarinfo = tarfile.TarInfo(x)
		tarinfo.uid   = tarinfo.gid   = 0
		tarinfo.uname = tarinfo.gname = 'root'
		(code, size, cnt) = sfilter(x)
		tarinfo.size = size

		if x in directory_files:
			tarinfo.name = 'waflib/extras/' + directory_files[x]
		elif os.path.isabs(x):
			tarinfo.name = 'waflib/extras/' + os.path.split(x)[1]

		print('   adding %s as %s' % (x, tarinfo.name))
		def dest(x):
			if x in directory_files:
				return os.path.join('waflib', 'extras', directory_files[x])
			elif os.path.isabs(x):
				return os.path.join('waflib', 'extras', os.path.basename(x))
			else:
				return os.path.normpath(os.path.relpath(x, "."))

		z.write(x, dest(x))
		tar.addfile(tarinfo, code)
	tar.close()
	z.close()

	with open('waf-light', 'r') as f:
		code1 = f.read()

	# now store the revision unique number in waf
	code1 = code1.replace("if sys.hexversion<0x206000f:\n\traise ImportError('Python >= 2.6 is required to create the waf file')\n", '')
	code1 = code1.replace('\t#import waflib.extras.compat15#PRELUDE', Options.options.prelude)

	# when possible, set the git revision in the waf file
	bld = self.generator.bld
	try:
		rev = bld.cmd_and_log('git rev-parse HEAD', quiet=0).strip()
	except Errors.WafError:
		rev = ''
	else:
		reg = re.compile('^GIT(.*)', re.M)
		code1 = reg.sub('GIT="%s"' % rev, code1)

	# if the waf file is installed somewhere... but do not do that
	prefix = ''
	reg = re.compile('^INSTALL=(.*)', re.M)
	code1 = reg.sub(r'INSTALL=%r' % prefix, code1)
	#change the tarfile extension in the waf script
	reg = re.compile('bz2', re.M)
	code1 = reg.sub(zipType, code1)
	if zipType == 'gz':
		code1 = code1.replace('bunzip2', 'gzip -d')
	elif zipType == 'xz':
		code1 = code1.replace('bunzip2', 'xz -d')

	with open('%s.tar.%s' % (mw, zipType), 'rb') as f:
		cnt = f.read()

	# the REVISION value is the md5 sum of the compressed data (facilitate audits)
	m = md5()
	m.update(cnt)
	REVISION = m.hexdigest()
	reg = re.compile('^REVISION=(.*)', re.M)
	code1 = reg.sub(r'REVISION="%s"' % REVISION, code1)

	def find_unused(kd, ch):
		for i in range(35, 125):
			for j in range(35, 125):
				if i==j: continue
				if i == 39 or j == 39: continue
				if i == 92 or j == 92: continue
				s = chr(i) + chr(j)
				if -1 == kd.find(s.encode()):
					return (kd.replace(ch.encode(), s.encode()), s)
		raise ValueError('Could not find a proper encoding')

	# The reverse order prevents collisions
	(cnt, C3) = find_unused(cnt, '\x00')
	(cnt, C2) = find_unused(cnt, '\r')
	(cnt, C1) = find_unused(cnt, '\n')
	ccc = code1.replace("C1='x'", "C1='%s'" % C1).replace("C2='x'", "C2='%s'" % C2).replace("C3='x'", "C3='%s'" % C3)

	if getattr(Options.options, 'interpreter', None):
		ccc = ccc.replace('#!/usr/bin/env python', Options.options.interpreter)

	with open('waf', 'wb') as f:
		f.write(ccc.encode())
		f.write(to_bytes('#==>\n#'))
		f.write(cnt)
		f.write(to_bytes('\n#<==\n'))

		if Options.options.signed:
			f.flush()
			try:
				os.remove('waf.asc')
			except OSError:
				pass
			ret = Utils.subprocess.Popen('gpg -bass waf', shell=True).wait()
			if ret:
				raise ValueError('Could not sign the waf file!')

			sig = Utils.readf('waf.asc')
			sig = sig.replace('\r', '').replace('\n', '\\n')
			f.write('#')
			f.write(sig)
			f.write('\n')
			os.remove('waf.asc')


	if sys.platform == 'win32' or Options.options.make_batch:
		with open('waf.bat', 'w') as f:
			f.write('@setlocal\n@set PYEXE=python\n@where %PYEXE% 1>NUL 2>NUL\n@if %ERRORLEVEL% neq 0 set PYEXE=py\n@%PYEXE% -x "%~dp0waf" %*\n@exit /b %ERRORLEVEL%\n')

	if sys.platform != 'win32':
		os.chmod('waf', Utils.O755)
	os.remove('%s.tar.%s' % (mw, zipType))

def configure(conf):
	conf.load('python')

def build(bld):
	waf = bld.path.make_node('waf') # do not use a build directory for this file
	bld(name='create_waf', rule=create_waf, target=waf, always=True, color='PINK')

class Dist(Scripting.Dist):
	def get_excl(self):
		return super(self.__class__, self).get_excl() + ' **/waflib.zip'<|MERGE_RESOLUTION|>--- conflicted
+++ resolved
@@ -258,24 +258,8 @@
 	for x in Options.options.coretools.split(','):
 		coretools.append(x + '.py')
 
-<<<<<<< HEAD
-	for d in '. Tools extras bin'.split():
-		dd = os.path.join('waflib', d)
-		for k in os.listdir(dd):
-			if k == '__init__.py':
-				files.append(os.path.normpath(os.path.join(dd, k)))
-				continue
-			if d == 'Tools' and Options.options.coretools != 'default':
-				if not k in coretools:
-					continue
-			if d == 'extras':
-				if not k in add3rdparty:
-					continue
-			if k.endswith('.py') or d == 'bin':
-				files.append(os.path.normpath(os.path.join(dd, k)))
-=======
 	up_node = self.generator.bld.path
-	for node in up_node.find_dir('waflib').ant_glob(incl=['*.py', 'Tools/*.py', 'extras/*.py']):
+	for node in up_node.find_dir('waflib').ant_glob(incl=['*.py', 'Tools/*.py', 'extras/*.py', 'bin/*']):
 		relpath = node.path_from(up_node)
 		if node.name == '__init__.py':
 			files.append(relpath)
@@ -287,7 +271,6 @@
 			if node.name not in add3rdparty:
 				continue
 		files.append(relpath)
->>>>>>> d536d3eb
 
 	if Options.options.namesfrom:
 		with tarfile.open(Options.options.namesfrom) as tar:
