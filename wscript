--- conflicted
+++ resolved
@@ -270,11 +270,7 @@
 			if d == 'extras':
 				if not k in add3rdparty:
 					continue
-<<<<<<< HEAD
 			if k.endswith('.py') or d == 'bin':
-				files.append(os.path.join(dd, k))
-=======
-			if k.endswith('.py'):
 				files.append(os.path.normpath(os.path.join(dd, k)))
 
 	if Options.options.namesfrom:
@@ -285,7 +281,6 @@
 				Logs.warn('The archive model has differences:')
 				Logs.warn('- Added %r', list(set(files) - set(oldfiles)))
 				Logs.warn('- Removed %r', list(set(oldfiles) - set(files)))
->>>>>>> fe03c6fa
 
 	#open a file as tar.[extension] for writing
 	tar = tarfile.open('%s.tar.%s' % (mw, zipType), "w:%s" % zipType)
