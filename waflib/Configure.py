--- conflicted
+++ resolved
@@ -539,15 +539,6 @@
 		$ waf configure --confcache
 
 	"""
-<<<<<<< HEAD
-	lst = [str(v) for (p, v) in kw.items() if p not in ('env', 'build_fun')]
-	if 'build_fun' in kw:
-		# CK (2018-01-17): previously the function instance was hashed
-		lst.append(kw['build_fun'].__name__)
-	# ECM (2018-01-17): add environment variables to confcache's hash
-	lst.append(str(kw['env']))
-	h = Utils.h_list(lst)
-=======
 	buf = []
 	for key in sorted(kw.keys()):
 		v = kw[key]
@@ -556,7 +547,6 @@
 		else:
 			buf.append(str(v))
 	h = Utils.h_list(buf)
->>>>>>> 88fa1fab
 	dir = self.bldnode.abspath() + os.sep + (not Utils.is_win32 and '.' or '') + 'conf_check_' + Utils.to_hex(h)
 
 	cachemode = kw.get('confcache', getattr(Options.options, 'confcache', None))
@@ -574,12 +564,7 @@
 	except OSError:
 		self.fatal('cannot use the configuration test folder %r' % dir)
 
-<<<<<<< HEAD
-	cachemode = getattr(Options.options, 'confcache', False)
-	if cachemode:
-=======
 	if cachemode == 1:
->>>>>>> 88fa1fab
 		try:
 			proj = ConfigSet.ConfigSet(os.path.join(dir, 'cache_run_build'))
 		except EnvironmentError:
