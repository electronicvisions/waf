--- conflicted
+++ resolved
@@ -360,11 +360,7 @@
 		:param _args: arguments
 		:type _args: list of strings
 		"""
-<<<<<<< HEAD
-		options, commands, envvars = self.parse_cmd_args(allow_unknown=allow_unknown)
-=======
-		options, commands, envvars = self.parse_cmd_args(_args)
->>>>>>> f95b4265
+		options, commands, envvars = self.parse_cmd_args(_args, allow_unknown=allow_unknown)
 		self.init_logs(options, commands, envvars)
 		self.init_module_vars(options, commands, envvars)
 
@@ -373,10 +369,5 @@
 		See :py:func:`waflib.Context.Context.execute`
 		"""
 		super(OptionsContext, self).execute()
-<<<<<<< HEAD
 		self.parse_args(allow_unknown=allow_unknown)
-		Utils.alloc_process_pool(options.jobs)
-=======
-		self.parse_args()
-		Utils.alloc_process_pool(options.jobs)
->>>>>>> f95b4265
+		Utils.alloc_process_pool(options.jobs)