--- conflicted
+++ resolved
@@ -1,11 +1,6 @@
 #!/usr/bin/env python
 # encoding: utf-8
-<<<<<<< HEAD
-# Thomas Nagy, 2005-2010 (ita)
-# vim: set noexpandtab:
-=======
 # Thomas Nagy, 2005-2018 (ita)
->>>>>>> fe03c6fa
 
 """
 logging, colors, terminal width and pretty-print
