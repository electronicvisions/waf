--- conflicted
+++ resolved
@@ -11,15 +11,6 @@
 import waflib.Node
 
 # the following 3 constants are updated on each new release (do not touch)
-<<<<<<< HEAD
-HEXVERSION=0x1090d00
-"""Constant updated on new releases"""
-
-WAFVERSION="1.9.13"
-"""Constant updated on new releases"""
-
-WAFREVISION="66f1d5bc9472557082b82aced1cbf6a9d6cd1a27"
-=======
 HEXVERSION=0x2000000
 """Constant updated on new releases"""
 
@@ -27,7 +18,6 @@
 """Constant updated on new releases"""
 
 WAFREVISION="3cee7b36f04b13bcd255ea314ad7797246c8725b"
->>>>>>> 5cc784aa
 """Git revision when the waf version is updated"""
 
 ABI = 20
