#!/usr/bin/env python
# encoding: utf-8
# Thomas Nagy, 2005-2017 (ita)

"""
Tasks represent atomic operations such as processes.
"""

import os, re, sys, tempfile, traceback
from waflib import Utils, Logs, Errors

# task states
NOT_RUN = 0
"""The task was not executed yet"""

MISSING = 1
"""The task has been executed but the files have not been created"""

CRASHED = 2
"""The task execution returned a non-zero exit status"""

EXCEPTION = 3
"""An exception occurred in the task execution"""
<<<<<<< HEAD
=======

CANCELED = 4
"""A dependency for the task is missing so it was cancelled"""
>>>>>>> 5cc784aa

SKIPPED = 8
"""The task did not have to be executed"""

SUCCESS = 9
"""The task was successfully executed"""

ASK_LATER = -1
"""The task is not ready to be executed"""

SKIP_ME = -2
"""The task does not need to be executed"""

RUN_ME = -3
"""The task must be executed"""

CANCEL_ME = -4
"""The task cannot be executed because of a dependency problem"""

COMPILE_TEMPLATE_SHELL = '''
def f(tsk):
	env = tsk.env
	gen = tsk.generator
	bld = gen.bld
	cwdx = tsk.get_cwd()
	p = env.get_flat
	tsk.last_cmd = cmd = \'\'\' %s \'\'\' % s
	return tsk.exec_command(cmd, cwd=cwdx, env=env.env or None)
'''

COMPILE_TEMPLATE_NOSHELL = '''
def f(tsk):
	env = tsk.env
	gen = tsk.generator
	bld = gen.bld
	cwdx = tsk.get_cwd()
	def to_list(xx):
		if isinstance(xx, str): return [xx]
		return xx
	def merge(lst1, lst2):
		if lst1 and lst2:
			return lst1[:-1] + [lst1[-1] + lst2[0]] + lst2[1:]
		return lst1 + lst2
	lst = []
	%s
	if '' in lst:
		lst = [x for x in lst if x]
	tsk.last_cmd = lst
	return tsk.exec_command(lst, cwd=cwdx, env=env.env or None)
'''

classes = {}
"""
The metaclass :py:class:`waflib.Task.store_task_type` stores all class tasks
created by user scripts or Waf tools to this dict. It maps class names to class objects.
"""

class store_task_type(type):
	"""
	Metaclass: store the task classes into the dict pointed by the
	class attribute 'register' which defaults to :py:const:`waflib.Task.classes`,

	The attribute 'run_str' is compiled into a method 'run' bound to the task class.
	"""
	def __init__(cls, name, bases, dict):
		super(store_task_type, cls).__init__(name, bases, dict)
		name = cls.__name__

		if name != 'evil' and name != 'Task':
			if getattr(cls, 'run_str', None):
				# if a string is provided, convert it to a method
				(f, dvars) = compile_fun(cls.run_str, cls.shell)
				cls.hcode = Utils.h_cmd(cls.run_str)
				cls.orig_run_str = cls.run_str
				# change the name of run_str or it is impossible to subclass with a function
				cls.run_str = None
				cls.run = f
				cls.vars = list(set(cls.vars + dvars))
				cls.vars.sort()
			elif getattr(cls, 'run', None) and not 'hcode' in cls.__dict__:
				# getattr(cls, 'hcode') would look in the upper classes
				cls.hcode = Utils.h_cmd(cls.run)

			# be creative
			getattr(cls, 'register', classes)[name] = cls

evil = store_task_type('evil', (object,), {})
"Base class provided to avoid writing a metaclass, so the code can run in python 2.6 and 3.x unmodified"

class Task(evil):
	"""
	This class deals with the filesystem (:py:class:`waflib.Node.Node`). The method :py:class:`waflib.Task.Task.runnable_status`
	uses a hash value (from :py:class:`waflib.Task.Task.signature`) which is persistent from build to build. When the value changes,
	the task has to be executed. The method :py:class:`waflib.Task.Task.post_run` will assign the task signature to the output
	nodes (if present).
	"""
	vars = []
	"""ConfigSet variables that should trigger a rebuild (class attribute used for :py:meth:`waflib.Task.Task.sig_vars`)"""

	always_run = False
	"""Specify whether task instances must always be executed or not (class attribute)"""

	shell = False
	"""Execute the command with the shell (class attribute)"""

	color = 'GREEN'
	"""Color for the console display, see :py:const:`waflib.Logs.colors_lst`"""

	ext_in = []
	"""File extensions that objects of this task class may use"""

	ext_out = []
	"""File extensions that objects of this task class may create"""

	before = []
	"""List of task class names to execute before instances of this class"""

	after = []
	"""List of task class names to execute after instances of this class"""

	hcode = Utils.SIG_NIL
	"""String representing an additional hash for the class representation"""

	keep_last_cmd = False
	"""Whether to keep the last command executed on the instance after execution.
	This may be useful for certain extensions but it can a lot of memory.
	"""

	weight = 0
	"""Optional weight to tune the priority for task instances.
	The higher, the earlier. The weight only applies to single task objects."""

	tree_weight = 0
	"""Optional weight to tune the priority of task instances and whole subtrees.
	The higher, the earlier."""

	prio_order = 0
	"""Priority order set by the scheduler on instances during the build phase.
	You most likely do not need to set it.
	"""

	__slots__ = ('hasrun', 'generator', 'env', 'inputs', 'outputs', 'dep_nodes', 'run_after')

	def __init__(self, *k, **kw):
		self.hasrun = NOT_RUN
		try:
			self.generator = kw['generator']
		except KeyError:
			self.generator = self

		self.env = kw['env']
		""":py:class:`waflib.ConfigSet.ConfigSet` object (make sure to provide one)"""

		self.inputs  = []
		"""List of input nodes, which represent the files used by the task instance"""

		self.outputs = []
		"""List of output nodes, which represent the files created by the task instance"""

		self.dep_nodes = []
		"""List of additional nodes to depend on"""

		self.run_after = set()
		"""Set of tasks that must be executed before this one"""

	def __lt__(self, other):
		return self.priority() > other.priority()
	def __le__(self, other):
		return self.priority() >= other.priority()
	def __gt__(self, other):
		return self.priority() < other.priority()
	def __ge__(self, other):
		return self.priority() <= other.priority()

	def get_cwd(self):
		"""
		:return: current working directory
		:rtype: :py:class:`waflib.Node.Node`
		"""
		bld = self.generator.bld
		ret = getattr(self, 'cwd', None) or getattr(bld, 'cwd', bld.bldnode)
		if isinstance(ret, str):
			if os.path.isabs(ret):
				ret = bld.root.make_node(ret)
			else:
				ret = self.generator.path.make_node(ret)
		return ret

	def quote_flag(self, x):
		"""
		Surround a process argument by quotes so that a list of arguments can be written to a file

		:param x: flag
		:type x: string
		:return: quoted flag
		:rtype: string
		"""
		old = x
		if '\\' in x:
			x = x.replace('\\', '\\\\')
		if '"' in x:
			x = x.replace('"', '\\"')
		if old != x or ' ' in x or '\t' in x or "'" in x:
			x = '"%s"' % x
		return x

	def priority(self):
		"""
		Priority of execution; the higher, the earlier

		:return: the priority value
		:rtype: a tuple of numeric values
		"""
		return (self.weight + self.prio_order, - getattr(self.generator, 'tg_idx_count', 0))

	def split_argfile(self, cmd):
		"""
		Splits a list of process commands into the executable part and its list of arguments

		:return: a tuple containing the executable first and then the rest of arguments
		:rtype: tuple
		"""
		return ([cmd[0]], [self.quote_flag(x) for x in cmd[1:]])

	def exec_command(self, cmd, **kw):
		"""
		Wrapper for :py:meth:`waflib.Context.Context.exec_command`.
		This version set the current working directory (``build.variant_dir``),
		applies PATH settings (if self.env.PATH is provided), and can run long
		commands through a temporary ``@argfile``.

		:param cmd: process command to execute
		:type cmd: list of string (best) or string (process will use a shell)
		:return: the return code
		:rtype: int
		"""
		if not 'cwd' in kw:
			kw['cwd'] = self.get_cwd()

		if hasattr(self, 'timeout'):
			kw['timeout'] = self.timeout

		if self.env.PATH:
			env = kw['env'] = dict(kw.get('env') or self.env.env or os.environ)
			env['PATH'] = self.env.PATH if isinstance(self.env.PATH, str) else os.pathsep.join(self.env.PATH)

		# workaround for command line length limit:
		# http://support.microsoft.com/kb/830473
		if not isinstance(cmd, str) and (len(repr(cmd)) >= 8192 if Utils.is_win32 else len(cmd) > 200000):
			cmd, args = self.split_argfile(cmd)
			try:
				(fd, tmp) = tempfile.mkstemp()
				os.write(fd, '\r\n'.join(args).encode())
				os.close(fd)
				if Logs.verbose:
					Logs.debug('argfile: @%r -> %r', tmp, args)
				return self.generator.bld.exec_command(cmd + ['@' + tmp], **kw)
			finally:
				try:
					os.remove(tmp)
				except OSError:
					# anti-virus and indexers can keep files open -_-
					pass
		else:
			return self.generator.bld.exec_command(cmd, **kw)

	def process(self):
		"""
		Runs the task and handles errors

		:return: 0 or None if everything is fine
		:rtype: integer
		"""
		# remove the task signature immediately before it is executed
		# so that the task will be executed again in case of failure
		try:
			del self.generator.bld.task_sigs[self.uid()]
		except KeyError:
			pass

		try:
			ret = self.run()
		except Exception:
			self.err_msg = traceback.format_exc()
			self.hasrun = EXCEPTION
		else:
			if ret:
				self.err_code = ret
				self.hasrun = CRASHED
			else:
				try:
					self.post_run()
				except Errors.WafError:
					pass
				except Exception:
					self.err_msg = traceback.format_exc()
					self.hasrun = EXCEPTION
				else:
					self.hasrun = SUCCESS

		if self.hasrun != SUCCESS and self.scan:
			# rescan dependencies on next run
			try:
				del self.generator.bld.imp_sigs[self.uid()]
			except KeyError:
				pass

	def log_display(self, bld):
		"Writes the execution status on the context logger"
		if self.generator.bld.progress_bar == 3:
			return

		s = self.display()
		if s:
			if bld.logger:
				logger = bld.logger
			else:
				logger = Logs

			if self.generator.bld.progress_bar == 1:
				c1 = Logs.colors.cursor_off
				c2 = Logs.colors.cursor_on
				logger.info(s, extra={'stream': sys.stderr, 'terminator':'', 'c1': c1, 'c2' : c2})
			else:
				logger.info(s, extra={'terminator':'', 'c1': '', 'c2' : ''})

	def display(self):
		"""
		Returns an execution status for the console, the progress bar, or the IDE output.

		:rtype: string
		"""
		col1 = Logs.colors(self.color)
		col2 = Logs.colors.NORMAL
		master = self.generator.bld.producer

		def cur():
			# the current task position, computed as late as possible
			tmp = -1
			if hasattr(master, 'ready'):
				tmp -= master.ready.qsize()
			return master.processed + tmp

		if self.generator.bld.progress_bar == 1:
			return self.generator.bld.progress_line(cur(), master.total, col1, col2)

		if self.generator.bld.progress_bar == 2:
			ela = str(self.generator.bld.timer)
			try:
				ins  = ','.join([n.name for n in self.inputs])
			except AttributeError:
				ins = ''
			try:
				outs = ','.join([n.name for n in self.outputs])
			except AttributeError:
				outs = ''
			return '|Total %s|Current %s|Inputs %s|Outputs %s|Time %s|\n' % (master.total, cur(), ins, outs, ela)

		s = str(self)
		if not s:
			return None

		total = master.total
		n = len(str(total))
		fs = '[%%%dd/%%%dd] %%s%%s%%s%%s\n' % (n, n)
		kw = self.keyword()
		if kw:
			kw += ' '
		return fs % (cur(), total, kw, col1, s, col2)

	def hash_constraints(self):
		"""
		Identifies a task type for all the constraints relevant for the scheduler: precedence, file production

		:return: a hash value
		:rtype: string
		"""
		return (tuple(self.before), tuple(self.after), tuple(self.ext_in), tuple(self.ext_out), self.__class__.__name__, self.hcode)

	def format_error(self):
		"""
		Returns an error message to display the build failure reasons

		:rtype: string
		"""
		if Logs.verbose:
			msg = ': %r\n%r' % (self, getattr(self, 'last_cmd', ''))
		else:
			msg = ' (run with -v to display more information)'
		name = getattr(self.generator, 'name', '')
		if getattr(self, "err_msg", None):
			return self.err_msg
		elif not self.hasrun:
			return 'task in %r was not executed for some reason: %r' % (name, self)
		elif self.hasrun == CRASHED:
			try:
				return ' -> task in %r failed with exit status %r%s' % (name, self.err_code, msg)
			except AttributeError:
				return ' -> task in %r failed%s' % (name, msg)
		elif self.hasrun == MISSING:
			return ' -> missing files in %r%s' % (name, msg)
		elif self.hasrun == CANCELED:
			return ' -> %r canceled because of missing dependencies' % name
		else:
			return 'invalid status for task in %r: %r' % (name, self.hasrun)

	def colon(self, var1, var2):
		"""
		Enable scriptlet expressions of the form ${FOO_ST:FOO}
		If the first variable (FOO_ST) is empty, then an empty list is returned

		The results will be slightly different if FOO_ST is a list, for example::

			env.FOO    = ['p1', 'p2']
			env.FOO_ST = '-I%s'
			# ${FOO_ST:FOO} returns
			['-Ip1', '-Ip2']

			env.FOO_ST = ['-a', '-b']
			# ${FOO_ST:FOO} returns
			['-a', '-b', 'p1', '-a', '-b', 'p2']
		"""
		tmp = self.env[var1]
		if not tmp:
			return []

		if isinstance(var2, str):
			it = self.env[var2]
		else:
			it = var2
		if isinstance(tmp, str):
			return [tmp % x for x in it]
		else:
			lst = []
			for y in it:
				lst.extend(tmp)
				lst.append(y)
			return lst

	def __str__(self):
		"string to display to the user"
		name = self.__class__.__name__
		if self.outputs:
			if name.endswith(('lib', 'program')) or not self.inputs:
				node = self.outputs[0]
				return node.path_from(node.ctx.launch_node())
		if not (self.inputs or self.outputs):
			return self.__class__.__name__
		if len(self.inputs) == 1:
			node = self.inputs[0]
			return node.path_from(node.ctx.launch_node())

		src_str = ' '.join([a.path_from(a.ctx.launch_node()) for a in self.inputs])
		tgt_str = ' '.join([a.path_from(a.ctx.launch_node()) for a in self.outputs])
		if self.outputs:
			sep = ' -> '
		else:
			sep = ''
		return '%s: %s%s%s' % (self.__class__.__name__, src_str, sep, tgt_str)

	def keyword(self):
		"Display keyword used to prettify the console outputs"
		name = self.__class__.__name__
		if name.endswith(('lib', 'program')):
			return 'Linking'
		if len(self.inputs) == 1 and len(self.outputs) == 1:
			return 'Compiling'
		if not self.inputs:
			if self.outputs:
				return 'Creating'
			else:
				return 'Running'
		return 'Processing'

	def __repr__(self):
		"for debugging purposes"
		try:
			ins = ",".join([x.name for x in self.inputs])
			outs = ",".join([x.name for x in self.outputs])
		except AttributeError:
			ins = ",".join([str(x) for x in self.inputs])
			outs = ",".join([str(x) for x in self.outputs])
		return "".join(['\n\t{task %r: ' % id(self), self.__class__.__name__, " ", ins, " -> ", outs, '}'])

	def uid(self):
		"""
		Returns an identifier used to determine if tasks are up-to-date. Since the
		identifier will be stored between executions, it must be:

			- unique for a task: no two tasks return the same value (for a given build context)
			- the same for a given task instance

		By default, the node paths, the class name, and the function are used
		as inputs to compute a hash.

		The pointer to the object (python built-in 'id') will change between build executions,
		and must be avoided in such hashes.

		:return: hash value
		:rtype: string
		"""
		try:
			return self.uid_
		except AttributeError:
			m = Utils.md5(self.__class__.__name__)
			up = m.update
			for x in self.inputs + self.outputs:
				up(x.abspath())
			self.uid_ = m.digest()
			return self.uid_

	def set_inputs(self, inp):
		"""
		Appends the nodes to the *inputs* list

		:param inp: input nodes
		:type inp: node or list of nodes
		"""
		if isinstance(inp, list):
			self.inputs += inp
		else:
			self.inputs.append(inp)

	def set_outputs(self, out):
		"""
		Appends the nodes to the *outputs* list

		:param out: output nodes
		:type out: node or list of nodes
		"""
		if isinstance(out, list):
			self.outputs += out
		else:
			self.outputs.append(out)

	def set_run_after(self, task):
		"""
		Run this task only after the given *task*.

		:param task: task
		:type task: :py:class:`waflib.Task.Task`
		"""
		assert isinstance(task, Task)
		self.run_after.add(task)

	def signature(self):
		"""
		Task signatures are stored between build executions, they are use to track the changes
		made to the input nodes (not to the outputs!). The signature hashes data from various sources:

		* explicit dependencies: files listed in the inputs (list of node objects) :py:meth:`waflib.Task.Task.sig_explicit_deps`
		* implicit dependencies: list of nodes returned by scanner methods (when present) :py:meth:`waflib.Task.Task.sig_implicit_deps`
		* hashed data: variables/values read from task.vars/task.env :py:meth:`waflib.Task.Task.sig_vars`

		If the signature is expected to give a different result, clear the cache kept in ``self.cache_sig``::

			from waflib import Task
			class cls(Task.Task):
				def signature(self):
					sig = super(Task.Task, self).signature()
					delattr(self, 'cache_sig')
					return super(Task.Task, self).signature()

		:return: the signature value
		:rtype: string or bytes
		"""
		try:
			return self.cache_sig
		except AttributeError:
			pass

		self.m = Utils.md5(self.hcode)

		# explicit deps
		self.sig_explicit_deps()

		# env vars
		self.sig_vars()

		# implicit deps / scanner results
		if self.scan:
			try:
				self.sig_implicit_deps()
			except Errors.TaskRescan:
				return self.signature()

		ret = self.cache_sig = self.m.digest()
		return ret

	def runnable_status(self):
		"""
		Returns the Task status

		:return: a task state in :py:const:`waflib.Task.RUN_ME`,
			:py:const:`waflib.Task.SKIP_ME`, :py:const:`waflib.Task.CANCEL_ME` or :py:const:`waflib.Task.ASK_LATER`.
		:rtype: int
		"""
		bld = self.generator.bld
		if bld.is_install < 0:
			return SKIP_ME

		for t in self.run_after:
			if not t.hasrun:
				return ASK_LATER
			elif t.hasrun < SKIPPED:
				# a dependency has an error
				return CANCEL_ME

		# first compute the signature
		try:
			new_sig = self.signature()
		except Errors.TaskNotReady:
			return ASK_LATER

		# compare the signature to a signature computed previously
		key = self.uid()
		try:
			prev_sig = bld.task_sigs[key]
		except KeyError:
			Logs.debug('task: task %r must run: it was never run before or the task code changed', self)
			return RUN_ME

		if new_sig != prev_sig:
			Logs.debug('task: task %r must run: the task signature changed', self)
			return RUN_ME

		# compare the signatures of the outputs
		for node in self.outputs:
			sig = bld.node_sigs.get(node)
			if not sig:
				Logs.debug('task: task %r must run: an output node has no signature', self)
				return RUN_ME
			if sig != key:
				Logs.debug('task: task %r must run: an output node was produced by another task', self)
				return RUN_ME
			if not node.exists():
				Logs.debug('task: task %r must run: an output node does not exist', self)
				return RUN_ME

		return (self.always_run and RUN_ME) or SKIP_ME

	def post_run(self):
		"""
		Called after successful execution to record that the task has run by
		updating the entry in :py:attr:`waflib.Build.BuildContext.task_sigs`.
		"""
		bld = self.generator.bld
		for node in self.outputs:
			if not node.exists():
				self.hasrun = MISSING
				self.err_msg = '-> missing file: %r' % node.abspath()
				raise Errors.WafError(self.err_msg)
			bld.node_sigs[node] = self.uid() # make sure this task produced the files in question
		bld.task_sigs[self.uid()] = self.signature()
		if not self.keep_last_cmd:
			try:
				del self.last_cmd
			except AttributeError:
				pass

	def sig_explicit_deps(self):
		"""
		Used by :py:meth:`waflib.Task.Task.signature`; it hashes :py:attr:`waflib.Task.Task.inputs`
		and :py:attr:`waflib.Task.Task.dep_nodes` signatures.
		"""
		bld = self.generator.bld
		upd = self.m.update

		# the inputs
		for x in self.inputs + self.dep_nodes:
			upd(x.get_bld_sig())

		# manual dependencies, they can slow down the builds
		if bld.deps_man:
			additional_deps = bld.deps_man
			for x in self.inputs + self.outputs:
				try:
					d = additional_deps[x]
				except KeyError:
					continue

				for v in d:
					try:
						v = v.get_bld_sig()
					except AttributeError:
						if hasattr(v, '__call__'):
							v = v() # dependency is a function, call it
					upd(v)

	def sig_vars(self):
		"""
		Used by :py:meth:`waflib.Task.Task.signature`; it hashes :py:attr:`waflib.Task.Task.env` variables/values
		"""
		sig = self.generator.bld.hash_env_vars(self.env, self.vars)
		self.m.update(sig)

	scan = None
	"""
	This method, when provided, returns a tuple containing:

	* a list of nodes corresponding to real files
	* a list of names for files not found in path_lst

	For example::

		from waflib.Task import Task
		class mytask(Task):
			def scan(self, node):
				return ([], [])

	The first and second lists in the tuple are stored in :py:attr:`waflib.Build.BuildContext.node_deps` and
	:py:attr:`waflib.Build.BuildContext.raw_deps` respectively.
	"""

	def sig_implicit_deps(self):
		"""
		Used by :py:meth:`waflib.Task.Task.signature`; it hashes node signatures
		obtained by scanning for dependencies (:py:meth:`waflib.Task.Task.scan`).

		The exception :py:class:`waflib.Errors.TaskRescan` is thrown
		when a file has changed. In this case, the method :py:meth:`waflib.Task.Task.signature` is called
		once again, and return here to call :py:meth:`waflib.Task.Task.scan` and searching for dependencies.
		"""
		bld = self.generator.bld

		# get the task signatures from previous runs
		key = self.uid()
		prev = bld.imp_sigs.get(key, [])

		# for issue #379
		if prev:
			try:
				if prev == self.compute_sig_implicit_deps():
					return prev
			except Errors.TaskNotReady:
				raise
			except EnvironmentError:
				# when a file was renamed, remove the stale nodes (headers in folders without source files)
				# this will break the order calculation for headers created during the build in the source directory (should be uncommon)
				# the behaviour will differ when top != out
				for x in bld.node_deps.get(self.uid(), []):
					if not x.is_bld() and not x.exists():
						try:
							del x.parent.children[x.name]
						except KeyError:
							pass
			del bld.imp_sigs[key]
			raise Errors.TaskRescan('rescan')

		# no previous run or the signature of the dependencies has changed, rescan the dependencies
		(bld.node_deps[key], bld.raw_deps[key]) = self.scan()
		if Logs.verbose:
			Logs.debug('deps: scanner for %s: %r; unresolved: %r', self, bld.node_deps[key], bld.raw_deps[key])

		# recompute the signature and return it
		try:
			bld.imp_sigs[key] = self.compute_sig_implicit_deps()
		except EnvironmentError:
			for k in bld.node_deps.get(self.uid(), []):
				if not k.exists():
					Logs.warn('Dependency %r for %r is missing: check the task declaration and the build order!', k, self)
			raise

	def compute_sig_implicit_deps(self):
		"""
		Used by :py:meth:`waflib.Task.Task.sig_implicit_deps` for computing the actual hash of the
		:py:class:`waflib.Node.Node` returned by the scanner.

		:return: a hash value for the implicit dependencies
		:rtype: string or bytes
		"""
		upd = self.m.update
		self.are_implicit_nodes_ready()

		# scanner returns a node that does not have a signature
		# just *ignore* the error and let them figure out from the compiler output
		# waf -k behaviour
		for k in self.generator.bld.node_deps.get(self.uid(), []):
			upd(k.get_bld_sig())
		return self.m.digest()

	def are_implicit_nodes_ready(self):
		"""
		For each node returned by the scanner, see if there is a task that creates it,
		and infer the build order

		This has a low performance impact on null builds (1.86s->1.66s) thanks to caching (28s->1.86s)
		"""
		bld = self.generator.bld
		try:
			cache = bld.dct_implicit_nodes
		except AttributeError:
			bld.dct_implicit_nodes = cache = {}

		# one cache per build group
		try:
			dct = cache[bld.current_group]
		except KeyError:
			dct = cache[bld.current_group] = {}
			for tsk in bld.cur_tasks:
				for x in tsk.outputs:
					dct[x] = tsk

		modified = False
		for x in bld.node_deps.get(self.uid(), []):
			if x in dct:
				self.run_after.add(dct[x])
				modified = True

		if modified:
			for tsk in self.run_after:
				if not tsk.hasrun:
					#print "task is not ready..."
					raise Errors.TaskNotReady('not ready')
if sys.hexversion > 0x3000000:
	def uid(self):
		try:
			return self.uid_
		except AttributeError:
			m = Utils.md5(self.__class__.__name__.encode('latin-1', 'xmlcharrefreplace'))
			up = m.update
			for x in self.inputs + self.outputs:
				up(x.abspath().encode('latin-1', 'xmlcharrefreplace'))
			self.uid_ = m.digest()
			return self.uid_
	uid.__doc__ = Task.uid.__doc__
	Task.uid = uid

def is_before(t1, t2):
	"""
	Returns a non-zero value if task t1 is to be executed before task t2::

		t1.ext_out = '.h'
		t2.ext_in = '.h'
		t2.after = ['t1']
		t1.before = ['t2']
		waflib.Task.is_before(t1, t2) # True

	:param t1: Task object
	:type t1: :py:class:`waflib.Task.Task`
	:param t2: Task object
	:type t2: :py:class:`waflib.Task.Task`
	"""
	to_list = Utils.to_list
	for k in to_list(t2.ext_in):
		if k in to_list(t1.ext_out):
			return 1

	if t1.__class__.__name__ in to_list(t2.after):
		return 1

	if t2.__class__.__name__ in to_list(t1.before):
		return 1

	return 0

def set_file_constraints(tasks):
	"""
	Updates the ``run_after`` attribute of all tasks based on the task inputs and outputs

	:param tasks: tasks
	:type tasks: list of :py:class:`waflib.Task.Task`
	"""
	ins = Utils.defaultdict(set)
	outs = Utils.defaultdict(set)
	for x in tasks:
		for a in x.inputs:
			ins[a].add(x)
		for a in x.dep_nodes:
			ins[a].add(x)
		for a in x.outputs:
			outs[a].add(x)

	links = set(ins.keys()).intersection(outs.keys())
	for k in links:
		for a in ins[k]:
			a.run_after.update(outs[k])


class TaskGroup(object):
	"""
	Wrap nxm task order constraints into a single object
	to prevent the creation of large list/set objects

	This is an optimization
	"""
	def __init__(self, prev, next):
		self.prev = prev
		self.next = next
		self.done = False

	def get_hasrun(self):
		for k in self.prev:
			if not k.hasrun:
				return NOT_RUN
		return SUCCESS

	hasrun = property(get_hasrun, None)

def set_precedence_constraints(tasks):
	"""
	Updates the ``run_after`` attribute of all tasks based on the after/before/ext_out/ext_in attributes

	:param tasks: tasks
	:type tasks: list of :py:class:`waflib.Task.Task`
	"""
	cstr_groups = Utils.defaultdict(list)
	for x in tasks:
		h = x.hash_constraints()
		cstr_groups[h].append(x)

	keys = list(cstr_groups.keys())
	maxi = len(keys)

	# this list should be short
	for i in range(maxi):
		t1 = cstr_groups[keys[i]][0]
		for j in range(i + 1, maxi):
			t2 = cstr_groups[keys[j]][0]

			# add the constraints based on the comparisons
			if is_before(t1, t2):
				a = i
				b = j
			elif is_before(t2, t1):
				a = j
				b = i
			else:
				continue

			a = cstr_groups[keys[a]]
			b = cstr_groups[keys[b]]

			if len(a) < 2 or len(b) < 2:
				for x in b:
					x.run_after.update(a)
			else:
				group = TaskGroup(set(a), set(b))
				for x in b:
					x.run_after.add(group)

def funex(c):
	"""
	Compiles a scriptlet expression into a Python function

	:param c: function to compile
	:type c: string
	:return: the function 'f' declared in the input string
	:rtype: function
	"""
	dc = {}
	exec(c, dc)
	return dc['f']

re_cond = re.compile('(?P<var>\w+)|(?P<or>\|)|(?P<and>&)')
re_novar = re.compile(r'^(SRC|TGT)\W+.*?$')
reg_act = re.compile(r'(?P<backslash>\\)|(?P<dollar>\$\$)|(?P<subst>\$\{(?P<var>\w+)(?P<code>.*?)\})', re.M)
def compile_fun_shell(line):
	"""
	Creates a compiled function to execute a process through a sub-shell
	"""
	extr = []
	def repl(match):
		g = match.group
		if g('dollar'):
			return "$"
		elif g('backslash'):
			return '\\\\'
		elif g('subst'):
			extr.append((g('var'), g('code')))
			return "%s"
		return None
	line = reg_act.sub(repl, line) or line
	dvars = []

	def replc(m):
		# performs substitutions and populates dvars
		if m.group('and'):
			return ' and '
		elif m.group('or'):
			return ' or '
		else:
			x = m.group('var')
			if x not in dvars:
				dvars.append(x)
			return 'env[%r]' % x

	parm = []
	app = parm.append
	for (var, meth) in extr:
		if var == 'SRC':
			if meth:
				app('tsk.inputs%s' % meth)
			else:
				app('" ".join([a.path_from(cwdx) for a in tsk.inputs])')
		elif var == 'TGT':
			if meth:
				app('tsk.outputs%s' % meth)
			else:
				app('" ".join([a.path_from(cwdx) for a in tsk.outputs])')
		elif meth:
			if meth.startswith(':'):
				if var not in dvars:
					dvars.append(var)
				m = meth[1:]
				if m == 'SRC':
					m = '[a.path_from(cwdx) for a in tsk.inputs]'
				elif m == 'TGT':
					m = '[a.path_from(cwdx) for a in tsk.outputs]'
				elif re_novar.match(m):
					m = '[tsk.inputs%s]' % m[3:]
				elif re_novar.match(m):
					m = '[tsk.outputs%s]' % m[3:]
				elif m[:3] not in ('tsk', 'gen', 'bld'):
					dvars.append(meth[1:])
					m = '%r' % m
				app('" ".join(tsk.colon(%r, %s))' % (var, m))
			elif meth.startswith('?'):
				# In A?B|C output env.A if one of env.B or env.C is non-empty
				expr = re_cond.sub(replc, meth[1:])
				app('p(%r) if (%s) else ""' % (var, expr))
			else:
				app('%s%s' % (var, meth))
		else:
			if var not in dvars:
				dvars.append(var)
			app("p('%s')" % var)
	if parm:
		parm = "%% (%s) " % (',\n\t\t'.join(parm))
	else:
		parm = ''

	c = COMPILE_TEMPLATE_SHELL % (line, parm)
	Logs.debug('action: %s', c.strip().splitlines())
	return (funex(c), dvars)

reg_act_noshell = re.compile(r"(?P<space>\s+)|(?P<subst>\$\{(?P<var>\w+)(?P<code>.*?)\})|(?P<text>([^$ \t\n\r\f\v]|\$\$)+)", re.M)
def compile_fun_noshell(line):
	"""
	Creates a compiled function to execute a process without a sub-shell
	"""
	buf = []
	dvars = []
	merge = False
	app = buf.append

	def replc(m):
		# performs substitutions and populates dvars
		if m.group('and'):
			return ' and '
		elif m.group('or'):
			return ' or '
		else:
			x = m.group('var')
			if x not in dvars:
				dvars.append(x)
			return 'env[%r]' % x

	for m in reg_act_noshell.finditer(line):
		if m.group('space'):
			merge = False
			continue
		elif m.group('text'):
			app('[%r]' % m.group('text').replace('$$', '$'))
		elif m.group('subst'):
			var = m.group('var')
			code = m.group('code')
			if var == 'SRC':
				if code:
					app('[tsk.inputs%s]' % code)
				else:
					app('[a.path_from(cwdx) for a in tsk.inputs]')
			elif var == 'TGT':
				if code:
					app('[tsk.outputs%s]' % code)
				else:
					app('[a.path_from(cwdx) for a in tsk.outputs]')
			elif code:
				if code.startswith(':'):
					# a composed variable ${FOO:OUT}
					if not var in dvars:
						dvars.append(var)
					m = code[1:]
					if m == 'SRC':
						m = '[a.path_from(cwdx) for a in tsk.inputs]'
					elif m == 'TGT':
						m = '[a.path_from(cwdx) for a in tsk.outputs]'
					elif re_novar.match(m):
						m = '[tsk.inputs%s]' % m[3:]
					elif re_novar.match(m):
						m = '[tsk.outputs%s]' % m[3:]
					elif m[:3] not in ('tsk', 'gen', 'bld'):
						dvars.append(m)
						m = '%r' % m
					app('tsk.colon(%r, %s)' % (var, m))
				elif code.startswith('?'):
					# In A?B|C output env.A if one of env.B or env.C is non-empty
					expr = re_cond.sub(replc, code[1:])
					app('to_list(env[%r] if (%s) else [])' % (var, expr))
				else:
					# plain code such as ${tsk.inputs[0].abspath()}
					app('gen.to_list(%s%s)' % (var, code))
			else:
				# a plain variable such as # a plain variable like ${AR}
				app('to_list(env[%r])' % var)
				if not var in dvars:
					dvars.append(var)
		if merge:
			tmp = 'merge(%s, %s)' % (buf[-2], buf[-1])
			del buf[-1]
			buf[-1] = tmp
		merge = True # next turn

	buf = ['lst.extend(%s)' % x for x in buf]
	fun = COMPILE_TEMPLATE_NOSHELL % "\n\t".join(buf)
	Logs.debug('action: %s', fun.strip().splitlines())
	return (funex(fun), dvars)

def compile_fun(line, shell=False):
	"""
	Parses a string expression such as '${CC} ${SRC} -o ${TGT}' and returns a pair containing:

	* The function created (compiled) for use as :py:meth:`waflib.Task.Task.run`
	* The list of variables that must cause rebuilds when *env* data is modified

	for example::

		from waflib.Task import compile_fun
		compile_fun('cxx', '${CXX} -o ${TGT[0]} ${SRC} -I ${SRC[0].parent.bldpath()}')

		def build(bld):
			bld(source='wscript', rule='echo "foo\\${SRC[0].name}\\bar"')

	The env variables (CXX, ..) on the task must not hold dicts so as to preserve a consistent order.
	The reserved keywords ``TGT`` and ``SRC`` represent the task input and output nodes

	"""
	if isinstance(line, str):
		if line.find('<') > 0 or line.find('>') > 0 or line.find('&&') > 0:
			shell = True
	else:
		dvars_lst = []
		funs_lst = []
		for x in line:
			if isinstance(x, str):
				fun, dvars = compile_fun(x, shell)
				dvars_lst += dvars
				funs_lst.append(fun)
			else:
				# assume a function to let through
				funs_lst.append(x)
		def composed_fun(task):
			for x in funs_lst:
				ret = x(task)
				if ret:
					return ret
			return None
		return composed_fun, dvars_lst
	if shell:
		return compile_fun_shell(line)
	else:
		return compile_fun_noshell(line)

def task_factory(name, func=None, vars=None, color='GREEN', ext_in=[], ext_out=[], before=[], after=[], shell=False, scan=None):
	"""
	Returns a new task subclass with the function ``run`` compiled from the line given.

	:param func: method run
	:type func: string or function
	:param vars: list of variables to hash
	:type vars: list of string
	:param color: color to use
	:type color: string
	:param shell: when *func* is a string, enable/disable the use of the shell
	:type shell: bool
	:param scan: method scan
	:type scan: function
	:rtype: :py:class:`waflib.Task.Task`
	"""

	params = {
		'vars': vars or [], # function arguments are static, and this one may be modified by the class
		'color': color,
		'name': name,
		'shell': shell,
		'scan': scan,
	}

	if isinstance(func, str) or isinstance(func, tuple):
		params['run_str'] = func
	else:
		params['run'] = func

	cls = type(Task)(name, (Task,), params)
	classes[name] = cls
<<<<<<< HEAD

	if ext_in:
		cls.ext_in = Utils.to_list(ext_in)
	if ext_out:
		cls.ext_out = Utils.to_list(ext_out)
	if before:
		cls.before = Utils.to_list(before)
	if after:
		cls.after = Utils.to_list(after)

	return cls
=======
>>>>>>> 5cc784aa

	if ext_in:
		cls.ext_in = Utils.to_list(ext_in)
	if ext_out:
		cls.ext_out = Utils.to_list(ext_out)
	if before:
		cls.before = Utils.to_list(before)
	if after:
		cls.after = Utils.to_list(after)

	return cls

TaskBase = Task
"Provided for compatibility reasons, TaskBase should not be used"
<|MERGE_RESOLUTION|>--- conflicted
+++ resolved
@@ -21,12 +21,9 @@
 
 EXCEPTION = 3
 """An exception occurred in the task execution"""
-<<<<<<< HEAD
-=======
 
 CANCELED = 4
 """A dependency for the task is missing so it was cancelled"""
->>>>>>> 5cc784aa
 
 SKIPPED = 8
 """The task did not have to be executed"""
@@ -1222,7 +1219,6 @@
 
 	cls = type(Task)(name, (Task,), params)
 	classes[name] = cls
-<<<<<<< HEAD
 
 	if ext_in:
 		cls.ext_in = Utils.to_list(ext_in)
@@ -1234,19 +1230,6 @@
 		cls.after = Utils.to_list(after)
 
 	return cls
-=======
->>>>>>> 5cc784aa
-
-	if ext_in:
-		cls.ext_in = Utils.to_list(ext_in)
-	if ext_out:
-		cls.ext_out = Utils.to_list(ext_out)
-	if before:
-		cls.before = Utils.to_list(before)
-	if after:
-		cls.after = Utils.to_list(after)
-
-	return cls
 
 TaskBase = Task
 "Provided for compatibility reasons, TaskBase should not be used"
