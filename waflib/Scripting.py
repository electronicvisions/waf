--- conflicted
+++ resolved
@@ -1,11 +1,6 @@
 #!/usr/bin/env python
 # encoding: utf-8
-<<<<<<< HEAD
-# Thomas Nagy, 2005-2010 (ita)
-# vim: set noexpandtab:
-=======
 # Thomas Nagy, 2005-2018 (ita)
->>>>>>> fe03c6fa
 
 "Module called for configuring, compiling and installing targets"
 
@@ -31,12 +26,7 @@
 	:param wafdir: absolute path representing the directory of the waf library
 	:type wafdir: string
 	"""
-<<<<<<< HEAD
-
-	Logs.init_log() # Necessary for Logs.{info,error}.
-=======
 	Logs.init_log()
->>>>>>> fe03c6fa
 
 	if Context.WAFVERSION != version:
 		Logs.error('Waf script %r and library %r do not match (directory %r)', version, Context.WAFVERSION, wafdir)
@@ -132,27 +122,11 @@
 		if no_climb:
 			break
 
-<<<<<<< HEAD
-	# Setting initial logs verbosity. Otherwise early Logs.debug messages will never be shown, as
-	# verbosity from commandline is set later -> better show them all to indicate that one should
-	# not use Logs.debug prior initializing Logs verbosity in setup_logging. Anyways there is a waf
-	# legacy log message earlier which is why I've moved this further down. (KHS)
-	Logs.verbose=3
-
-	if not Context.run_dir:
-		if '-h' in sys.argv or '--help' in sys.argv:
-			Logs.warn('No wscript file found: the help message may be incomplete')
-			Context.run_dir = current_directory
-			ctx = Context.create_context('options')
-			ctx.curdir = current_directory
-			ctx.parse_args()
-=======
 	wscript = os.path.normpath(os.path.join(Context.run_dir, Context.WSCRIPT_FILE))
 	if not os.path.exists(wscript):
 		if options.whelp:
 			Logs.warn('These are the generic options (no wscript/project found)')
 			ctx.parser.print_help()
->>>>>>> fe03c6fa
 			sys.exit(0)
 		Logs.error('Waf: Run from a folder containing a %r file (or try -h for the generic options)', Context.WSCRIPT_FILE)
 		sys.exit(1)
@@ -242,29 +216,10 @@
 	ctx = Context.create_context('options')
 	ctx.execute()
 	if not Options.commands:
-<<<<<<< HEAD
-		Options.commands = [default_cmd]
-	Options.commands = [x for x in Options.commands if x != 'options'] # issue 1076
-
-	# process some internal Waf options
-	Logs.verbose = Options.options.verbose
-	Logs.init_log()
-
-	if Options.options.zones:
-		Logs.zones = Options.options.zones.split(',')
-		if not Logs.verbose:
-			Logs.verbose = 1
-	elif Logs.verbose > 0:
-		Logs.zones = ['runner']
-
-	if Logs.verbose > 2:
-		Logs.zones = ['*']
-=======
 		Options.commands.append(default_cmd)
 	if Options.options.whelp:
 		ctx.parser.print_help()
 		sys.exit(0)
->>>>>>> fe03c6fa
 
 def run_command(cmd_name):
 	"""
