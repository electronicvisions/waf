--- conflicted
+++ resolved
@@ -234,16 +234,9 @@
 	"""
 	Error verification can be enabled by default (not just on ``waf -v``) by adding to the user script options
 	"""
-<<<<<<< HEAD
 	try:
 		if enhance_lib.loaded == True:
 			pass
 	except:
 		setattr(enhance_lib,"loaded",True)
 		enhance_lib() # KHS: who the hack had the notion of changing waf internals in an options loader?
-
-def configure(conf):
-	pass
-=======
-	enhance_lib()
->>>>>>> fe03c6fa
