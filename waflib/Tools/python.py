--- conflicted
+++ resolved
@@ -79,16 +79,11 @@
 	"""
 	Add signature of .py file, so it will be byte-compiled when necessary
 	"""
-<<<<<<< HEAD
-	assert(node.get_bld_sig())
-	assert(getattr(self, 'install_path')), 'add features="py" for target "%s" in "%s/wscript".' % (self.target, self.path.nice_path())
+	assert(hasattr(self, 'install_path')), 'add features="py" for target "%s" in "%s/wscript".' % (self.target, self.path.nice_path())
 	self.install_from = getattr(self, 'install_from', None)
 	if self.install_from:
 		assert isinstance(self.install_from, Node.Node), \
 		'add features="py" for target "%s" in "%s/wscript" (%s).' % (self.target, self.path.nice_path(), type(self.install_from))
-=======
-	assert(hasattr(self, 'install_path')), 'add features="py"'
->>>>>>> fe03c6fa
 
 	# where to install the python file
 	if self.install_path:
@@ -124,12 +119,8 @@
 		tsk.pyd = pyd
 
 		if self.install_path:
-<<<<<<< HEAD
 			# `cwd=node.parent.get_bld()` changed to `cwd=pyobj.parent` (see issue #2067)
-			self.bld.install_files(os.path.dirname(pyd), pyobj, cwd=pyobj.parent, relative_trick=True)
-=======
-			self.add_install_files(install_to=os.path.dirname(pyd), install_from=pyobj, cwd=node.parent.get_bld(), relative_trick=True)
->>>>>>> fe03c6fa
+			self.add_install_files(install_to=os.path.dirname(pyd), install_from=pyobj, cwd=pyobj.parent, relative_trick=True)
 
 class pyc(Task.Task):
 	"""
@@ -452,7 +443,6 @@
 
 	# Code using the Python API needs to be compiled with -fno-strict-aliasing
 	if env.CC_NAME == 'gcc':
-<<<<<<< HEAD
 		if not '-fno-strict-aliasing' in env.CFLAGS_PYEMBED:
 			env.append_value('CFLAGS_PYEMBED', ['-fno-strict-aliasing'])
 		if not '-fno-strict-aliasing' in env.CFLAGS_PYEXT:
@@ -462,13 +452,6 @@
 			env.append_value('CXXFLAGS_PYEMBED', ['-fno-strict-aliasing'])
 		if not '-fno-strict-aliasing' in env.CXXFLAGS_PYEXT:
 			env.append_value('CXXFLAGS_PYEXT', ['-fno-strict-aliasing'])
-=======
-		env.append_value('CFLAGS_PYEMBED', ['-fno-strict-aliasing'])
-		env.append_value('CFLAGS_PYEXT', ['-fno-strict-aliasing'])
-	if env.CXX_NAME == 'gcc':
-		env.append_value('CXXFLAGS_PYEMBED', ['-fno-strict-aliasing'])
-		env.append_value('CXXFLAGS_PYEXT', ['-fno-strict-aliasing'])
->>>>>>> fe03c6fa
 
 	if env.CC_NAME == "msvc":
 		from distutils.msvccompiler import MSVCCompiler
