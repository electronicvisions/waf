#!/usr/bin/env python
# encoding: utf-8
# Thomas Nagy, 2007-2015 (ita)
# Gustavo Carneiro (gjc), 2007

"""
Support for Python, detect the headers and libraries and provide
*use* variables to link C/C++ programs against them::

	def options(opt):
		opt.load('compiler_c python')
	def configure(conf):
		conf.load('compiler_c python')
		conf.check_python_version((2,4,2))
		conf.check_python_headers()
	def build(bld):
		bld.program(features='pyembed', source='a.c', target='myprog')
		bld.shlib(features='pyext', source='b.c', target='mylib')
"""

import os, sys
from waflib import Errors, Logs, Node, Options, Task, Utils
from waflib.TaskGen import extension, before_method, after_method, feature
from waflib.Configure import conf

FRAG = '''
#include <Python.h>
#ifdef __cplusplus
extern "C" {
#endif
	void Py_Initialize(void);
	void Py_Finalize(void);
#ifdef __cplusplus
}
#endif
int main(int argc, char **argv)
{
   (void)argc; (void)argv;
   Py_Initialize();
   Py_Finalize();
   return 0;
}
'''
"""
Piece of C/C++ code used in :py:func:`waflib.Tools.python.check_python_headers`
"""

INST = '''
import sys, py_compile
py_compile.compile(sys.argv[1], sys.argv[2], sys.argv[3], True)
'''
"""
Piece of Python code used in :py:class:`waflib.Tools.python.pyo` and :py:class:`waflib.Tools.python.pyc` for byte-compiling python files
"""

DISTUTILS_IMP = ['from distutils.sysconfig import get_config_var, get_python_lib']

@before_method('process_source')
@feature('py')
def feature_py(self):
	"""
	Create tasks to byte-compile .py files and install them, if requested
	"""
	self.install_path = getattr(self, 'install_path', '${PYTHONDIR}')
	install_from = getattr(self, 'install_from', None)
	if install_from and not isinstance(install_from, Node.Node):
		install_from = self.path.find_dir(install_from)
	self.install_from = install_from

	ver = self.env.PYTHON_VERSION
	if not ver:
		self.bld.fatal('Installing python files requires PYTHON_VERSION, try conf.check_python_version')

	if int(ver.replace('.', '')) > 31:
		self.install_32 = True

@extension('.py')
def process_py(self, node):
	"""
	Add signature of .py file, so it will be byte-compiled when necessary
	"""
	assert(hasattr(self, 'install_path')), 'add features="py" for target "%s" in "%s/wscript".' % (self.target, self.path.nice_path())
	self.install_from = getattr(self, 'install_from', None)
	relative_trick = getattr(self, 'relative_trick', True)
	if self.install_from:
		assert isinstance(self.install_from, Node.Node), \
		'add features="py" for target "%s" in "%s/wscript" (%s).' % (self.target, self.path.nice_path(), type(self.install_from))

	# where to install the python file
	if self.install_path:
		if self.install_from:
			self.add_install_files(install_to=self.install_path, install_from=node, cwd=self.install_from, relative_trick=relative_trick)
		else:
			self.add_install_files(install_to=self.install_path, install_from=node, relative_trick=relative_trick)

	lst = []
	if self.env.PYC:
		lst.append('pyc')
	if self.env.PYO:
		lst.append('pyo')

	if self.install_path:
		if self.install_from:
			target_dir = node.path_from(self.install_from) if relative_trick else node.name
			pyd = Utils.subst_vars("%s/%s" % (self.install_path, target_dir), self.env)
		else:
			target_dir = node.path_from(self.path) if relative_trick else node.name
			pyd = Utils.subst_vars("%s/%s" % (self.install_path, target_dir), self.env)
	else:
		pyd = node.abspath()

	for ext in lst:
		if self.env.PYTAG and not self.env.NOPYCACHE:
			# __pycache__ installation for python 3.2 - PEP 3147
			name = node.name[:-3]
			pyobj = node.parent.get_bld().make_node('__pycache__').make_node("%s.%s.%s" % (name, self.env.PYTAG, ext))
			pyobj.parent.mkdir()
		else:
			pyobj = node.change_ext(".%s" % ext)

		tsk = self.create_task(ext, node, pyobj)
		tsk.pyd = pyd

		if self.install_path:
<<<<<<< HEAD
			# `cwd=node.parent.get_bld()` changed to `cwd=pyobj.parent` (see issue #2067)
			self.add_install_files(install_to=os.path.dirname(pyd), install_from=pyobj, cwd=pyobj.parent, relative_trick=relative_trick)
=======
			self.add_install_files(install_to=os.path.dirname(pyd), install_from=pyobj, cwd=node.parent.get_bld(), relative_trick=relative_trick)
>>>>>>> 88fa1fab

class pyc(Task.Task):
	"""
	Byte-compiling python files
	"""
	color = 'PINK'
	def __str__(self):
		node = self.outputs[0]
		return node.path_from(node.ctx.launch_node())
	def run(self):
		cmd = [Utils.subst_vars('${PYTHON}', self.env), '-c', INST, self.inputs[0].abspath(), self.outputs[0].abspath(), self.pyd]
		ret = self.generator.bld.exec_command(cmd)
		return ret

class pyo(Task.Task):
	"""
	Byte-compiling python files
	"""
	color = 'PINK'
	def __str__(self):
		node = self.outputs[0]
		return node.path_from(node.ctx.launch_node())
	def run(self):
		cmd = [Utils.subst_vars('${PYTHON}', self.env), Utils.subst_vars('${PYFLAGS_OPT}', self.env), '-c', INST, self.inputs[0].abspath(), self.outputs[0].abspath(), self.pyd]
		ret = self.generator.bld.exec_command(cmd)
		return ret

@feature('pyext')
@before_method('propagate_uselib_vars', 'apply_link')
@after_method('apply_bundle')
def init_pyext(self):
	"""
	Change the values of *cshlib_PATTERN* and *cxxshlib_PATTERN* to remove the
	*lib* prefix from library names.
	"""
	self.uselib = self.to_list(getattr(self, 'uselib', []))
	if not 'PYEXT' in self.uselib:
		self.uselib.append('PYEXT')
	# override shlib_PATTERN set by the osx module
	self.env.cshlib_PATTERN = self.env.cxxshlib_PATTERN = self.env.macbundle_PATTERN = self.env.pyext_PATTERN
	self.env.fcshlib_PATTERN = self.env.dshlib_PATTERN = self.env.pyext_PATTERN

	try:
		if not self.install_path:
			return
	except AttributeError:
		self.install_path = '${PYTHONARCHDIR}'

@feature('pyext')
@before_method('apply_link', 'apply_bundle')
def set_bundle(self):
	"""Mac-specific pyext extension that enables bundles from c_osx.py"""
	if Utils.unversioned_sys_platform() == 'darwin':
		self.mac_bundle = True

@before_method('propagate_uselib_vars')
@feature('pyembed')
def init_pyembed(self):
	"""
	Add the PYEMBED variable.
	"""
	self.uselib = self.to_list(getattr(self, 'uselib', []))
	if not 'PYEMBED' in self.uselib:
		self.uselib.append('PYEMBED')

@conf
def get_python_variables(self, variables, imports=None):
	"""
	Spawn a new python process to dump configuration variables

	:param variables: variables to print
	:type variables: list of string
	:param imports: one import by element
	:type imports: list of string
	:return: the variable values
	:rtype: list of string
	"""
	if not imports:
		try:
			imports = self.python_imports
		except AttributeError:
			imports = DISTUTILS_IMP

	program = list(imports) # copy
	program.append('')
	for v in variables:
		program.append("print(repr(%s))" % v)
	os_env = dict(os.environ)
	try:
		del os_env['MACOSX_DEPLOYMENT_TARGET'] # see comments in the OSX tool
	except KeyError:
		pass

	try:
		out = self.cmd_and_log(self.env.PYTHON + ['-c', '\n'.join(program)], env=os_env)
	except Errors.WafError:
		self.fatal('The distutils module is unusable: install "python-devel"?')
	self.to_log(out)
	return_values = []
	for s in out.splitlines():
		s = s.strip()
		if not s:
			continue
		if s == 'None':
			return_values.append(None)
		elif (s[0] == "'" and s[-1] == "'") or (s[0] == '"' and s[-1] == '"'):
			return_values.append(eval(s))
		elif s[0].isdigit():
			return_values.append(int(s))
		else: break
	return return_values

@conf
def test_pyembed(self, mode, msg='Testing pyembed configuration'):
	self.check(header_name='Python.h', define_name='HAVE_PYEMBED', msg=msg,
		fragment=FRAG, errmsg='Could not build a python embedded interpreter',
		features='%s %sprogram pyembed' % (mode, mode))

@conf
def test_pyext(self, mode, msg='Testing pyext configuration'):
	self.check(header_name='Python.h', define_name='HAVE_PYEXT', msg=msg,
		fragment=FRAG, errmsg='Could not build python extensions',
		features='%s %sshlib pyext' % (mode, mode))

@conf
def python_cross_compile(self, features='pyembed pyext'):
	"""
	For cross-compilation purposes, it is possible to bypass the normal detection and set the flags that you want:
	PYTHON_VERSION='3.4' PYTAG='cpython34' pyext_PATTERN="%s.so" PYTHON_LDFLAGS='-lpthread -ldl' waf configure

	The following variables are used:
	PYTHON_VERSION    required
	PYTAG             required
	PYTHON_LDFLAGS    required
	pyext_PATTERN     required
	PYTHON_PYEXT_LDFLAGS
	PYTHON_PYEMBED_LDFLAGS
	"""
	features = Utils.to_list(features)
	if not ('PYTHON_LDFLAGS' in self.environ or 'PYTHON_PYEXT_LDFLAGS' in self.environ or 'PYTHON_PYEMBED_LDFLAGS' in self.environ):
		return False

	for x in 'PYTHON_VERSION PYTAG pyext_PATTERN'.split():
		if not x in self.environ:
			self.fatal('Please set %s in the os environment' % x)
		else:
			self.env[x] = self.environ[x]

	xx = self.env.CXX_NAME and 'cxx' or 'c'
	if 'pyext' in features:
		flags = self.environ.get('PYTHON_PYEXT_LDFLAGS', self.environ.get('PYTHON_LDFLAGS'))
		if flags is None:
			self.fatal('No flags provided through PYTHON_PYEXT_LDFLAGS as required')
		else:
			self.parse_flags(flags, 'PYEXT')
		self.test_pyext(xx)
	if 'pyembed' in features:
		flags = self.environ.get('PYTHON_PYEMBED_LDFLAGS', self.environ.get('PYTHON_LDFLAGS'))
		if flags is None:
			self.fatal('No flags provided through PYTHON_PYEMBED_LDFLAGS as required')
		else:
			self.parse_flags(flags, 'PYEMBED')
		self.test_pyembed(xx)
	return True


def remove_ndebug_from_env(env):
	"""
	remove NDEBUG defines so that in dependent task e.g. assert remains
	"""
	for module in [ 'PYEMBED', 'PYEXT' ]:
		try:
			defines_module = 'DEFINES_%s' % module
			env[defines_module] = list(filter(lambda a: a != 'NDEBUG', env[defines_module]))
		except:
			pass

@conf
def check_python_headers(conf, features='pyembed pyext'):
	"""
	Check for headers and libraries necessary to extend or embed python by using the module *distutils*.
	On success the environment variables xxx_PYEXT and xxx_PYEMBED are added:

	* PYEXT: for compiling python extensions
	* PYEMBED: for embedding a python interpreter
	"""
	features = Utils.to_list(features)
	assert ('pyembed' in features) or ('pyext' in features), "check_python_headers features must include 'pyembed' and/or 'pyext'"
	env = conf.env
	if not env.CC_NAME and not env.CXX_NAME:
		conf.fatal('load a compiler first (gcc, g++, ..)')

	# bypass all the code below for cross-compilation
	if conf.python_cross_compile(features):
		return

	if not env.PYTHON_VERSION:
		conf.check_python_version()

	pybin = env.PYTHON
	if not pybin:
		conf.fatal('Could not find the python executable')

	# so we actually do all this for compatibility reasons and for obtaining pyext_PATTERN below
	v = 'prefix SO LDFLAGS LIBDIR LIBPL INCLUDEPY Py_ENABLE_SHARED MACOSX_DEPLOYMENT_TARGET LDSHARED CFLAGS LDVERSION'.split()
	try:
		lst = conf.get_python_variables(["get_config_var('%s') or ''" % x for x in v])
	except RuntimeError:
		conf.fatal("Python development headers not found (-v for details).")

	vals = ['%s = %r' % (x, y) for (x, y) in zip(v, lst)]
	conf.to_log("Configuration returned from %r:\n%s\n" % (pybin, '\n'.join(vals)))

	dct = dict(zip(v, lst))
	x = 'MACOSX_DEPLOYMENT_TARGET'
	if dct[x]:
		env[x] = conf.environ[x] = dct[x]
	env.pyext_PATTERN = '%s' + dct['SO'] # not a mistake


	# Try to get pythonX.Y-config
	num = '.'.join(env.PYTHON_VERSION.split('.')[:2])
	conf.find_program([''.join(pybin) + '-config', 'python%s-config' % num, 'python-config-%s' % num, 'python%sm-config' % num], var='PYTHON_CONFIG', msg="python-config", mandatory=False)

	if env.PYTHON_CONFIG:
		# check python-config output only once
		if conf.env.HAVE_PYTHON_H:
			return

		# python2.6-config requires 3 runs
		all_flags = [['--cflags', '--libs', '--ldflags']]
		if sys.hexversion < 0x2070000:
			all_flags = [[k] for k in all_flags[0]]

		xx = env.CXX_NAME and 'cxx' or 'c'

		if 'pyembed' in features:
			for flags in all_flags:
				# Python 3.8 has different flags for pyembed, needs --embed
				embedflags = flags + ['--embed']
				try:
					conf.check_cfg(msg='Asking python-config for pyembed %r flags' % ' '.join(embedflags), path=env.PYTHON_CONFIG, package='', uselib_store='PYEMBED', args=embedflags)
				except conf.errors.ConfigurationError:
					# However Python < 3.8 doesn't accept --embed, so we need a fallback
					conf.check_cfg(msg='Asking python-config for pyembed %r flags' % ' '.join(flags), path=env.PYTHON_CONFIG, package='', uselib_store='PYEMBED', args=flags)

			try:
				conf.test_pyembed(xx)
			except conf.errors.ConfigurationError:
				# python bug 7352
				if dct['Py_ENABLE_SHARED'] and dct['LIBDIR']:
					env.append_unique('LIBPATH_PYEMBED', [dct['LIBDIR']])
					conf.test_pyembed(xx)
				else:
					raise

		if 'pyext' in features:
			for flags in all_flags:
				conf.check_cfg(msg='Asking python-config for pyext %r flags' % ' '.join(flags), path=env.PYTHON_CONFIG, package='', uselib_store='PYEXT', args=flags)

			try:
				conf.test_pyext(xx)
			except conf.errors.ConfigurationError:
				# python bug 7352
				if dct['Py_ENABLE_SHARED'] and dct['LIBDIR']:
					env.append_unique('LIBPATH_PYEXT', [dct['LIBDIR']])
					conf.test_pyext(xx)
				else:
					raise

		conf.define('HAVE_PYTHON_H', 1)

		remove_ndebug_from_env(env)

		return

	# No python-config, do something else on windows systems
	all_flags = dct['LDFLAGS'] + ' ' + dct['CFLAGS']
	conf.parse_flags(all_flags, 'PYEMBED')

	all_flags = dct['LDFLAGS'] + ' ' + dct['LDSHARED'] + ' ' + dct['CFLAGS']
	conf.parse_flags(all_flags, 'PYEXT')

	result = None
	if not dct["LDVERSION"]:
		dct["LDVERSION"] = env.PYTHON_VERSION

	# further simplification will be complicated
	for name in ('python' + dct['LDVERSION'], 'python' + env.PYTHON_VERSION + 'm', 'python' + env.PYTHON_VERSION.replace('.', '')):

		# LIBPATH_PYEMBED is already set; see if it works.
		if not result and env.LIBPATH_PYEMBED:
			path = env.LIBPATH_PYEMBED
			conf.to_log("\n\n# Trying default LIBPATH_PYEMBED: %r\n" % path)
			result = conf.check(lib=name, uselib='PYEMBED', libpath=path, mandatory=False, msg='Checking for library %s in LIBPATH_PYEMBED' % name)

		if not result and dct['LIBDIR']:
			path = [dct['LIBDIR']]
			conf.to_log("\n\n# try again with -L$python_LIBDIR: %r\n" % path)
			result = conf.check(lib=name, uselib='PYEMBED', libpath=path, mandatory=False, msg='Checking for library %s in LIBDIR' % name)

		if not result and dct['LIBPL']:
			path = [dct['LIBPL']]
			conf.to_log("\n\n# try again with -L$python_LIBPL (some systems don't install the python library in $prefix/lib)\n")
			result = conf.check(lib=name, uselib='PYEMBED', libpath=path, mandatory=False, msg='Checking for library %s in python_LIBPL' % name)

		if not result:
			path = [os.path.join(dct['prefix'], "libs")]
			conf.to_log("\n\n# try again with -L$prefix/libs, and pythonXY name rather than pythonX.Y (win32)\n")
			result = conf.check(lib=name, uselib='PYEMBED', libpath=path, mandatory=False, msg='Checking for library %s in $prefix/libs' % name)

		if result:
			break # do not forget to set LIBPATH_PYEMBED

	if result:
		env.LIBPATH_PYEMBED = path
		env.append_value('LIB_PYEMBED', [name])
	else:
		conf.to_log("\n\n### LIB NOT FOUND\n")

	# under certain conditions, python extensions must link to
	# python libraries, not just python embedding programs.
	if Utils.is_win32 or dct['Py_ENABLE_SHARED']:
		env.LIBPATH_PYEXT = env.LIBPATH_PYEMBED
		env.LIB_PYEXT = env.LIB_PYEMBED

	conf.to_log("Include path for Python extensions (found via distutils module): %r\n" % (dct['INCLUDEPY'],))
	env.INCLUDES_PYEXT = [dct['INCLUDEPY']]
	env.INCLUDES_PYEMBED = [dct['INCLUDEPY']]

	# Code using the Python API needs to be compiled with -fno-strict-aliasing
	if env.CC_NAME == 'gcc':
<<<<<<< HEAD
		if not '-fno-strict-aliasing' in env.CFLAGS_PYEMBED:
			env.append_value('CFLAGS_PYEMBED', ['-fno-strict-aliasing'])
		if not '-fno-strict-aliasing' in env.CFLAGS_PYEXT:
			env.append_value('CFLAGS_PYEXT', ['-fno-strict-aliasing'])
	if env.CXX_NAME == 'gcc':
		if not '-fno-strict-aliasing' in env.CXXFLAGS_PYEMBED:
			env.append_value('CXXFLAGS_PYEMBED', ['-fno-strict-aliasing'])
		if not '-fno-strict-aliasing' in env.CXXFLAGS_PYEXT:
			env.append_value('CXXFLAGS_PYEXT', ['-fno-strict-aliasing'])
=======
		env.append_unique('CFLAGS_PYEMBED', ['-fno-strict-aliasing'])
		env.append_unique('CFLAGS_PYEXT', ['-fno-strict-aliasing'])
	if env.CXX_NAME == 'gcc':
		env.append_unique('CXXFLAGS_PYEMBED', ['-fno-strict-aliasing'])
		env.append_unique('CXXFLAGS_PYEXT', ['-fno-strict-aliasing'])
>>>>>>> 88fa1fab

	if env.CC_NAME == "msvc":
		from distutils.msvccompiler import MSVCCompiler
		dist_compiler = MSVCCompiler()
		dist_compiler.initialize()
		env.append_value('CFLAGS_PYEXT', dist_compiler.compile_options)
		env.append_value('CXXFLAGS_PYEXT', dist_compiler.compile_options)
		env.append_value('LINKFLAGS_PYEXT', dist_compiler.ldflags_shared)

	# See if it compiles
	conf.check(header_name='Python.h', define_name='HAVE_PYTHON_H', uselib='PYEMBED', fragment=FRAG, errmsg='Distutils not installed? Broken python installation? Get python-config now!')

@conf
def check_python_version(conf, minver=None):
	"""
	Check if the python interpreter is found matching a given minimum version.
	minver should be a tuple, eg. to check for python >= 2.4.2 pass (2,4,2) as minver.

	If successful, PYTHON_VERSION is defined as 'MAJOR.MINOR' (eg. '2.4')
	of the actual python version found, and PYTHONDIR and PYTHONARCHDIR
	are defined, pointing to the site-packages directories appropriate for
	this python version, where modules/packages/extensions should be
	installed.

	:param minver: minimum version
	:type minver: tuple of int
	"""
	assert minver is None or isinstance(minver, tuple)
	pybin = conf.env.PYTHON
	if not pybin:
		conf.fatal('could not find the python executable')

	# Get python version string
	cmd = pybin + ['-c', 'import sys\nfor x in sys.version_info: print(str(x))']
	Logs.debug('python: Running python command %r', cmd)
	lines = conf.cmd_and_log(cmd).split()
	assert len(lines) == 5, "found %r lines, expected 5: %r" % (len(lines), lines)
	pyver_tuple = (int(lines[0]), int(lines[1]), int(lines[2]), lines[3], int(lines[4]))

	# Compare python version with the minimum required
	result = (minver is None) or (pyver_tuple >= minver)

	if result:
		# define useful environment variables
		pyver = '.'.join([str(x) for x in pyver_tuple[:2]])
		conf.env.PYTHON_VERSION = pyver

		if 'PYTHONDIR' in conf.env:
			# Check if --pythondir was specified
			pydir = conf.env.PYTHONDIR
		elif 'PYTHONDIR' in conf.environ:
			# Check environment for PYTHONDIR
			pydir = conf.environ['PYTHONDIR']
		else:
			# Finally, try to guess
			if Utils.is_win32:
				(python_LIBDEST, pydir) = conf.get_python_variables(
					  ["get_config_var('LIBDEST') or ''",
					   "get_python_lib(standard_lib=0) or ''"])
			else:
				python_LIBDEST = None
				(pydir,) = conf.get_python_variables( ["get_python_lib(standard_lib=0, prefix=%r) or ''" % conf.env.PREFIX])
			if python_LIBDEST is None:
				if conf.env.LIBDIR:
					python_LIBDEST = os.path.join(conf.env.LIBDIR, 'python' + pyver)
				else:
					python_LIBDEST = os.path.join(conf.env.PREFIX, 'lib', 'python' + pyver)

		if 'PYTHONARCHDIR' in conf.env:
			# Check if --pythonarchdir was specified
			pyarchdir = conf.env.PYTHONARCHDIR
		elif 'PYTHONARCHDIR' in conf.environ:
			# Check environment for PYTHONDIR
			pyarchdir = conf.environ['PYTHONARCHDIR']
		else:
			# Finally, try to guess
			(pyarchdir, ) = conf.get_python_variables( ["get_python_lib(plat_specific=1, standard_lib=0, prefix=%r) or ''" % conf.env.PREFIX])
			if not pyarchdir:
				pyarchdir = pydir

		if hasattr(conf, 'define'): # conf.define is added by the C tool, so may not exist
			conf.define('PYTHONDIR', pydir)
			conf.define('PYTHONARCHDIR', pyarchdir)

		conf.env.PYTHONDIR = pydir
		conf.env.PYTHONARCHDIR = pyarchdir

	# Feedback
	pyver_full = '.'.join(map(str, pyver_tuple[:3]))
	if minver is None:
		conf.msg('Checking for python version', pyver_full)
	else:
		minver_str = '.'.join(map(str, minver))
		conf.msg('Checking for python version >= %s' % (minver_str,), pyver_full, color=result and 'GREEN' or 'YELLOW')

	if not result:
		conf.fatal('The python version is too old, expecting %r' % (minver,))

PYTHON_MODULE_TEMPLATE = '''
import %s as current_module
version = getattr(current_module, '__version__', None)
if version is not None:
	print(str(version))
else:
	print('unknown version')
'''

@conf
def check_python_module(conf, module_name, condition=''):
	"""
	Check if the selected python interpreter can import the given python module::

		def configure(conf):
			conf.check_python_module('pygccxml')
			conf.check_python_module('re', condition="ver > num(2, 0, 4) and ver <= num(3, 0, 0)")

	:param module_name: module
	:type module_name: string
	"""
	msg = "Checking for python module %r" % module_name
	if condition:
		msg = '%s (%s)' % (msg, condition)
	conf.start_msg(msg)
	try:
		ret = conf.cmd_and_log(conf.env.PYTHON + ['-c', PYTHON_MODULE_TEMPLATE % module_name])
	except Errors.WafError:
		conf.end_msg(False)
		conf.fatal('Could not find the python module %r' % module_name)

	ret = ret.strip()
	if condition:
		conf.end_msg(ret)
		if ret == 'unknown version':
			conf.fatal('Could not check the %s version' % module_name)

		from distutils.version import LooseVersion
		def num(*k):
			if isinstance(k[0], int):
				return LooseVersion('.'.join([str(x) for x in k]))
			else:
				return LooseVersion(k[0])
		d = {'num': num, 'ver': LooseVersion(ret)}
		ev = eval(condition, {}, d)
		if not ev:
			conf.fatal('The %s version does not satisfy the requirements' % module_name)
	else:
		if ret == 'unknown version':
			conf.end_msg(True)
		else:
			conf.end_msg(ret)

def configure(conf):
	"""
	Detect the python interpreter
	"""
	v = conf.env
	if getattr(Options.options, 'pythondir', None):
		v.PYTHONDIR = Options.options.pythondir
	if getattr(Options.options, 'pythonarchdir', None):
		v.PYTHONARCHDIR = Options.options.pythonarchdir
	if getattr(Options.options, 'nopycache', None):
		v.NOPYCACHE=Options.options.nopycache

	if not v.PYTHON:
		v.PYTHON = [getattr(Options.options, 'python', None) or sys.executable]
	v.PYTHON = Utils.to_list(v.PYTHON)
	conf.find_program('python', var='PYTHON')

	v.PYFLAGS = ''
	v.PYFLAGS_OPT = '-O'

	v.PYC = getattr(Options.options, 'pyc', 1)
	v.PYO = getattr(Options.options, 'pyo', 1)

	try:
		v.PYTAG = conf.cmd_and_log(conf.env.PYTHON + ['-c', "import imp;print(imp.get_tag())"]).strip()
	except Errors.WafError:
		pass

def options(opt):
	"""
	Add python-specific options
	"""
	pyopt=opt.add_option_group("Python Options")
	pyopt.add_option('--nopyc', dest = 'pyc', action='store_false', default=1,
					 help = 'Do not install bytecode compiled .pyc files (configuration) [Default:install]')
	pyopt.add_option('--nopyo', dest='pyo', action='store_false', default=1,
					 help='Do not install optimised compiled .pyo files (configuration) [Default:install]')
	pyopt.add_option('--nopycache',dest='nopycache', action='store_true',
					 help='Do not use __pycache__ directory to install objects [Default:auto]')
	pyopt.add_option('--python', dest="python",
					 help='python binary to be used [Default: %s]' % sys.executable)
	pyopt.add_option('--pythondir', dest='pythondir',
					 help='Installation path for python modules (py, platform-independent .py and .pyc files)')
	pyopt.add_option('--pythonarchdir', dest='pythonarchdir',
					 help='Installation path for python extension (pyext, platform-dependent .so or .dylib files)')
<|MERGE_RESOLUTION|>--- conflicted
+++ resolved
@@ -122,12 +122,8 @@
 		tsk.pyd = pyd
 
 		if self.install_path:
-<<<<<<< HEAD
 			# `cwd=node.parent.get_bld()` changed to `cwd=pyobj.parent` (see issue #2067)
 			self.add_install_files(install_to=os.path.dirname(pyd), install_from=pyobj, cwd=pyobj.parent, relative_trick=relative_trick)
-=======
-			self.add_install_files(install_to=os.path.dirname(pyd), install_from=pyobj, cwd=node.parent.get_bld(), relative_trick=relative_trick)
->>>>>>> 88fa1fab
 
 class pyc(Task.Task):
 	"""
@@ -460,23 +456,11 @@
 
 	# Code using the Python API needs to be compiled with -fno-strict-aliasing
 	if env.CC_NAME == 'gcc':
-<<<<<<< HEAD
-		if not '-fno-strict-aliasing' in env.CFLAGS_PYEMBED:
-			env.append_value('CFLAGS_PYEMBED', ['-fno-strict-aliasing'])
-		if not '-fno-strict-aliasing' in env.CFLAGS_PYEXT:
-			env.append_value('CFLAGS_PYEXT', ['-fno-strict-aliasing'])
-	if env.CXX_NAME == 'gcc':
-		if not '-fno-strict-aliasing' in env.CXXFLAGS_PYEMBED:
-			env.append_value('CXXFLAGS_PYEMBED', ['-fno-strict-aliasing'])
-		if not '-fno-strict-aliasing' in env.CXXFLAGS_PYEXT:
-			env.append_value('CXXFLAGS_PYEXT', ['-fno-strict-aliasing'])
-=======
 		env.append_unique('CFLAGS_PYEMBED', ['-fno-strict-aliasing'])
 		env.append_unique('CFLAGS_PYEXT', ['-fno-strict-aliasing'])
 	if env.CXX_NAME == 'gcc':
 		env.append_unique('CXXFLAGS_PYEMBED', ['-fno-strict-aliasing'])
 		env.append_unique('CXXFLAGS_PYEXT', ['-fno-strict-aliasing'])
->>>>>>> 88fa1fab
 
 	if env.CC_NAME == "msvc":
 		from distutils.msvccompiler import MSVCCompiler
