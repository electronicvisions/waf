--- conflicted
+++ resolved
@@ -1,6 +1,5 @@
 #!/usr/bin/env python
 # encoding: utf-8
-# vim: set noexpandtab:
 #
 # partially based on boost.py written by Gernot Vormayr
 # written by Ruediger Sonderfeld <ruediger@c-plusplus.de>, 2008
@@ -438,28 +437,25 @@
 
 	self.start_msg('Checking boost includes')
 	self.env['INCLUDES_%s' % var] = inc = self.boost_get_includes(**params)
-<<<<<<< HEAD
 	self.env.BOOST_VERSION = self.boost_get_version(inc)
-	self.end_msg(self.env.BOOST_VERSION.strip('\n'))
-
-	cpp_standard = kw.get('cpp_standard', None)
-	if cpp_standard:
-		if self.env['CXX_NAME'] == 'gcc':
-			self.env.append_value('CXXFLAGS_%s' % var, ['-std=%s' % cpp_standard])
-		else:
-			self.fatal('Cannot set cpp_standard to %s for compiler %s' % (cpp_standard, self.env['CXX_NAME']))
-
-	Logs.debug("boost: path -> %s" % self.env['INCLUDES_%s' % var])
-=======
 	versions = self.boost_get_version(inc)
 	self.env.BOOST_VERSION = versions[0]
 	self.env.BOOST_VERSION_NUMBER = int(versions[1])
 	self.end_msg("%d.%d.%d" % (int(versions[1]) / 100000,
 							   int(versions[1]) / 100 % 1000,
 							   int(versions[1]) % 100))
+
+	cpp_standard = kw.get('cpp_standard', None)
+	if cpp_standard:
+		if self.env['CXX_NAME'] == 'gcc':
+			self.env.append_value('CXXFLAGS_%s' % var,
+								  ['-std=%s' % cpp_standard])
+		else:
+			self.fatal('Cannot set cpp_standard to %s for compiler %s' % (
+			cpp_standard, self.env['CXX_NAME']))
+
 	if Logs.verbose:
-		Logs.pprint('CYAN', '	path : %s' % self.env['INCLUDES_%s' % var])
->>>>>>> fe03c6fa
+		Logs.pprint('CYAN', '	boost: path -> %s' % self.env['INCLUDES_%s' % var])
 
 	if not params['lib'] and not params['stlib']:
 		return
@@ -473,7 +469,6 @@
 	self.env['LIB_%s' % var] = libs
 	self.env['STLIB_%s' % var] = stlibs
 	self.end_msg('ok')
-<<<<<<< HEAD
 	Logs.debug('boost: path : %s' % path)
 	Logs.debug('boost: shared libs : %s' % libs)
 	Logs.debug('boost: static libs : %s' % stlibs)
@@ -485,12 +480,6 @@
 		               package = '', uselib_store = var)
 		self.check_cfg(path = 'mpicxx', args = '--showme:link',
 		               package = '', uselib_store = var)
-=======
-	if Logs.verbose:
-		Logs.pprint('CYAN', '	path : %s' % path)
-		Logs.pprint('CYAN', '	shared libs : %s' % libs)
-		Logs.pprint('CYAN', '	static libs : %s' % stlibs)
-
 	def has_shlib(lib):
 		return params['lib'] and lib in params['lib']
 	def has_stlib(lib):
@@ -500,7 +489,6 @@
 	if has_lib('thread'):
 		# not inside try_link to make check visible in the output
 		self._check_pthread_flag(k, kw)
->>>>>>> fe03c6fa
 
 	def try_link():
 		if has_lib('system'):
